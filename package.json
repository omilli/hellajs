--- conflicted
+++ resolved
@@ -1,7 +1,6 @@
 {
-<<<<<<< HEAD
   "name": "@hellajs/core",
-  "version": "0.3.6",
+  "version": "0.3.7",
   "type": "module",
   "repository": {
     "type": "git",
@@ -51,55 +50,4 @@
     "typescript": "~5.7.2"
   },
   "private": true
-=======
-	"name": "@hellajs/core",
-	"version": "0.3.7",
-	"type": "module",
-	"repository": {
-		"type": "git",
-		"url": "git@github.com:omilli/hellajs.git",
-		"directory": "./"
-	},
-	"homepage": "git+https://github.com/omilli/hellajs.git",
-	"bugs": {
-		"url": "https://github.com/omilli/hellajs/issues"
-	},
-	"publishConfig": {
-		"access": "public"
-	},
-	"main": "./dist/index.cjs.js",
-	"module": "./dist/index.esm.js",
-	"unpkg": "./dist/index.umd.js",
-	"types": "./dist/index.d.ts",
-	"exports": {
-		".": {
-			"types": "./dist/index.d.ts",
-			"import": "./dist/index.esm.js",
-			"require": "./dist/index.cjs.js"
-		}
-	},
-	"files": [
-		"dist",
-		"README.md",
-		"LICENSE"
-	],
-	"scripts": {
-		"dev": "bun ./sandbox/index.html",
-		"bundle": "bun ./scripts/bundle.ts",
-		"lint": "biome check",
-		"format": "biome check --write ./",
-		"coverage": "bun test --coverage",
-		"bundlewatch": "bundlewatch --config .bundlewatch.config.json"
-	},
-	"devDependencies": {
-		"@biomejs/biome": "^1.9.4",
-		"@commitlint/cli": "^19.8.0",
-		"@commitlint/config-conventional": "^19.8.0",
-		"@happy-dom/global-registrator": "^17.4.4",
-		"@types/bun": "^1.2.5",
-		"bundlewatch": "^0.4.1",
-		"release-please": "^17.0.0",
-		"typescript": "~5.7.2"
-	}
->>>>>>> ab29fe5a
 }