{
  "name": "@hellajs/css",
  "version": "1.0.0",
  "type": "module",
  "main": "./dist/css.js",
  "types": "./dist/index.d.ts",
  "unpkg": "./dist/css.browser.js",
  "exports": {
    ".": {
      "types": "./dist/index.d.ts",
      "import": "./dist/css.js"
    }
  },
  "files": [
    "dist",
    "README.md",
    "LICENSE"
  ],
  "dependencies": {
    "csstype": "^3.1.3"
  },
  "peerDependencies": {
    "@hellajs/core": "^1.0.0"
<<<<<<< HEAD
=======
  },
  "repository": {
    "type": "git",
    "url": "git+ssh://git@github.com/omilli/hellajs.git",
    "directory": "./"
  },
  "homepage": "git+https://github.com/omilli/hellajs.git",
  "bugs": {
    "url": "https://github.com/omilli/hellajs/issues"
  },
  "publishConfig": {
    "access": "public",
    "provenance": true
>>>>>>> 8c3c7c5a
  }
}<|MERGE_RESOLUTION|>--- conflicted
+++ resolved
@@ -21,8 +21,6 @@
   },
   "peerDependencies": {
     "@hellajs/core": "^1.0.0"
-<<<<<<< HEAD
-=======
   },
   "repository": {
     "type": "git",
@@ -36,6 +34,5 @@
   "publishConfig": {
     "access": "public",
     "provenance": true
->>>>>>> 8c3c7c5a
   }
 }