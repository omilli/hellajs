--- conflicted
+++ resolved
@@ -16,13 +16,6 @@
     "README.md",
     "LICENSE"
   ],
-<<<<<<< HEAD
-  "peerDependencies": {
-    "@hellajs/core": "^1.0.0"
-  },
-  "version": "1.0.0",
-=======
->>>>>>> 8c3c7c5a
   "dependencies": {
     "csstype": "^3.1.3"
   },
