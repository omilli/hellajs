--- conflicted
+++ resolved
@@ -22,8 +22,6 @@
 const cleanupQueue = new Set<Node>();
 
 /**
-<<<<<<< HEAD
-=======
  * Mount coordination flags and queue.
  */
 let isMounting = false;
@@ -31,7 +29,6 @@
 const mountQueue = new Set<Node>();
 
 /**
->>>>>>> 2d53114f
  * Process all queued nodes for cleanup.
  * Executes cleanup in a non-blocking deferred manner.
  */
@@ -55,8 +52,6 @@
 }
 
 /**
-<<<<<<< HEAD
-=======
  * Process all queued nodes for mounting.
  * Executes onMount callbacks asynchronously after nodes are in the DOM.
  */
@@ -80,29 +75,20 @@
 }
 
 /**
->>>>>>> 2d53114f
  * Single global MutationObserver that detects node removals and queues them for cleanup.
  * Defers actual cleanup to avoid blocking the main thread during mass node removal.
  */
 const observer = new MutationObserver((mutationsList) => {
   let i = 0;
   while (i < mutationsList.length) {
-<<<<<<< HEAD
-    const { removedNodes } = mutationsList[i++];
-
-=======
     const { removedNodes, addedNodes } = mutationsList[i++];
->>>>>>> 2d53114f
     let j = 0;
     while (j < removedNodes.length)
       cleanupQueue.add(removedNodes[j++]);
-<<<<<<< HEAD
-=======
     j = 0;
     while (j < addedNodes.length) {
       const node = addedNodes[j++];
       mountQueue.add(node);
->>>>>>> 2d53114f
     }
   }
 
@@ -110,14 +96,11 @@
     cleanupScheduled = true;
     setTimeout(processCleanupQueue, 0);
   }
-<<<<<<< HEAD
-=======
 
   if (!mountScheduled) {
     mountScheduled = true;
     setTimeout(processMountQueue, 0);
   }
->>>>>>> 2d53114f
 });
 
 /**
@@ -140,8 +123,6 @@
   }
 
   element.onDestroy?.();
-<<<<<<< HEAD
-=======
 }
 
 /**
@@ -158,7 +139,6 @@
       mountWithDescendants(children[i++]);
     }
   }
->>>>>>> 2d53114f
 }
 
 /**
@@ -216,8 +196,6 @@
  */
 export function getRegistryHandlers(node: Node): Record<string, EventListener> | undefined {
   return (node as HellaElement)[HANDLERS_KEY];
-<<<<<<< HEAD
-=======
 }
 
 /**
@@ -234,5 +212,4 @@
     }
   }
   processMountQueue();
->>>>>>> 2d53114f
 }