--- conflicted
+++ resolved
@@ -1,18 +1,6 @@
 import type { HellaElement, HellaNode, HellaChild } from "./types";
 import { setNodeHandler } from "./events";
 import { addRegistryEffect } from "./registry";
-<<<<<<< HEAD
-import { DOC, isFunction, isText, isHellaNode, appendChild, createTextNode, EMPTY, FRAGMENT, createDocumentFragment, createElement, ON, createComment, START, END, renderProp, normalizeTextValue } from "./utils";
-
-/**
- * Mounts a HellaNode to a DOM element.
- * @param node The component function or HellaNode to mount.
- * @param rootSelector="#app" The CSS selector for the root element.
- */
-export function mount(node: () => HellaNode, rootSelector: string = "#app") {
-  DOC.querySelector(rootSelector)?.replaceChildren(
-    renderNode(node())
-=======
 import { DOC, isFunction, isText, isHellaNode, appendChild, createTextNode, EMPTY, FRAGMENT, createDocumentFragment, createElement, ON, createComment, START, END, renderProp, normalizeTextValue, resolveValue } from "./utils";
 
 /**
@@ -23,7 +11,6 @@
 export function mount(node: HellaNode | (() => HellaNode), rootSelector: string = "#app") {
   DOC.querySelector(rootSelector)?.replaceChildren(
     mountNode(resolveValue(node) as HellaNode)
->>>>>>> 2d53114f
   );
 }
 
@@ -33,15 +20,6 @@
  * @param parent The parent element.
  * @returns The resolved DOM Node.
  */
-<<<<<<< HEAD
-export function resolveNode(value: HellaChild): Node {
-  if (isHellaNode(value)) return renderNode(value);
-  if (isFunction(value)) {
-    const textNode = createTextNode(EMPTY);
-    addRegistryEffect(textNode, () =>
-      textNode.textContent = normalizeTextValue(value())
-    );
-=======
 export function resolveNode(value: HellaChild, parent?: HellaElement): Node {
   if (isHellaNode(value)) return mountNode(value);
   if (isFunction(value)) {
@@ -53,24 +31,11 @@
       !isInitialRender && parent?.onUpdate?.();
       isInitialRender = false;
     });
->>>>>>> 2d53114f
     return textNode;
   }
   return createTextNode(normalizeTextValue(value));
 }
 
-<<<<<<< HEAD
-
-/**
- * Resolves a value by executing it if it's a function, otherwise returns it as-is.
- * Used to handle both static values and reactive function expressions.
- * @param value The value to resolve (could be static or a function).
- * @returns The resolved value.
- */
-const resolveValue = (value: unknown): unknown => isFunction(value) ? value() : value;
-
-=======
->>>>>>> 2d53114f
 /**
  * mounts a HellaNode to a DOM element or fragment.
  * @param node The HellaNode to mount.
@@ -87,9 +52,6 @@
 
   const element = createElement(tag as string) as HellaElement;
 
-<<<<<<< HEAD
-  const effects: Set<() => void> = new Set();
-=======
   if (props) {
     const { onBeforeMount, onMount, onBeforeUpdate, onUpdate, onBeforeDestroy, onDestroy, effects } = props;
 
@@ -109,28 +71,16 @@
         addRegistryEffect(element, effects[effectIndex]);
       delete props.effects;
     }
->>>>>>> 2d53114f
 
-  if (props) {
-    const propKeys = Object.keys(props);
-    let index = 0, length = propKeys.length;
+    let propsArray = Object.entries(props),
+      index = 0, length = propsArray.length;
 
     for (; index < length; index++) {
-      const key = propKeys[index],
-        value = props[key];
+      const [key, value] = propsArray[index];
       if (key.startsWith(ON)) {
         setNodeHandler(element, key.slice(2).toLowerCase(), value as EventListener);
         continue;
-      } else {
-        if (isFunction(value)) {
-          effects.add(() => renderProp(element, key, value()));
-          continue;
-        } else {
-          renderProp(element, key, value);
-        }
       }
-<<<<<<< HEAD
-=======
       if (isFunction(value)) {
         let isInitialRender = true;
         addRegistryEffect(element, () => {
@@ -142,12 +92,7 @@
         continue;
       }
       renderProp(element, key, value);
->>>>>>> 2d53114f
     }
-
-    addRegistryEffect(element, () =>
-      effects.forEach(effectFn => effectFn())
-    );
   }
 
   appendToParent(element, children);
@@ -163,21 +108,11 @@
 function appendToParent(parent: HellaElement, children?: HellaChild[]) {
   if (!children || children.length === 0) return;
 
-  const staticFragment = createDocumentFragment();
-
-  let hasStatic = false,
-    index = 0, length = children.length;
-
+  let index = 0, length = children.length;
   for (; index < length; index++) {
     const child = children[index];
 
     if (isFunction(child)) {
-      // Flush any pending static nodes before handling dynamic
-      if (hasStatic) {
-        appendChild(parent, staticFragment);
-        hasStatic = false;
-      }
-
       if ((child as any).isForEach) {
         child(parent);
         continue;
@@ -196,7 +131,7 @@
         const actualParent = start.parentNode;
         if (!actualParent) return;
 
-        let newNode = resolveNode(resolveValue(child)),
+        let newNode = resolveNode(resolveValue(child), parent),
           currentNode = start.nextSibling;
 
         while (currentNode && currentNode !== end) {
@@ -206,41 +141,28 @@
         }
 
         if (newNode.nodeType === Node.DOCUMENT_FRAGMENT_NODE) {
-          let child;
-          while (child = newNode.firstChild)
-            actualParent.insertBefore(child, end);
+          const childNodes = Array.from(newNode.childNodes);
+          let i = 0, len = childNodes.length;
+          for (; i < len; i++)
+            actualParent.insertBefore(childNodes[i], end);
         } else {
           actualParent.insertBefore(newNode, end);
         }
-<<<<<<< HEAD
-=======
 
         !isInitialRender && parent?.onUpdate?.();
 
         isInitialRender = false;
->>>>>>> 2d53114f
       });
 
       continue;
     }
 
-<<<<<<< HEAD
-    if (isText(child)) {
-      appendChild(staticFragment, createTextNode(normalizeTextValue(child)));
-      hasStatic = true;
-    } else if (isHellaNode(child)) {
-      appendChild(staticFragment, renderNode(child));
-      hasStatic = true;
-=======
     const resolved = resolveValue(child);
 
     if (isText(resolved)) {
       appendChild(parent, createTextNode(normalizeTextValue(resolved)));
     } else if (isHellaNode(resolved)) {
       appendChild(parent, mountNode(resolved));
->>>>>>> 2d53114f
     }
   }
-
-  hasStatic && appendChild(parent, staticFragment);
 }