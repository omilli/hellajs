--- conflicted
+++ resolved
@@ -16,7 +16,7 @@
  */
 export interface HellaNode<T extends HTMLTagName = HTMLTagName> {
   /** The HTML tag name. */
-  tag: T;
+  tag?: T;
   /** The properties and attributes of the node. */
   props?: HellaProps<T>;
   /** The children of the node. */
@@ -69,9 +69,6 @@
  * The render function for a `forEach` loop.
  * @template T
  */
-<<<<<<< HEAD
-export type ForEach<T> = (item: T, index: number) => HellaChild;
-=======
 export type ForEach<T> = (item: T, index: number) => HellaChild;
 
 /**
@@ -103,5 +100,4 @@
   readonly length: number;
   [index: number]: ReactiveElement<T>;
   forEach(callback: (element: ReactiveElement<T>, index: number) => void): ReactiveElements<T>;
-}
->>>>>>> 2d53114f
+}